--- conflicted
+++ resolved
@@ -66,13 +66,6 @@
         
         Pregunta: {question}
         
-<<<<<<< HEAD
-        Si la pregunta no puede ser respondida con el contexto, di amablemente que no tienes información actualizada.
-        Recuerda ser capas de interpretar la pregunta correctamente y de paso dar un poco de historia en un parrafo 
-        mediano sobre el area de la respuesta a manera de eriquecimiento cultural, 
-        recuerda dar la respuesta en texto plano, Respuesta:"""
-        
-=======
         Si la información específica solicitada no se encuentra en el contexto proporcionado, reconócelo honestamente pero ofrece valor adicional de esta manera:
 
         "Aunque no encuentro información específica sobre [tema consultado] en los datos disponibles, puedo compartir contigo algunos aspectos generales e históricos relevantes sobre este tema."
@@ -90,7 +83,6 @@
 
         Respuesta:"""
                 
->>>>>>> 2f6fef92
         prompt = ChatPromptTemplate.from_template(template)
         
         # Construir cadena de procesamiento usando el método del LLMService
